// Copyright (c) 2019 tacusci ltd
//
// Licensed under the GNU GENERAL PUBLIC LICENSE Version 3 (the "License");
// you may not use this file except in compliance with the License.
// You may obtain a copy of the License at
//
//     https://www.gnu.org/licenses/gpl-3.0.html
//
// Unless required by applicable law or agreed to in writing, software
// distributed under the License is distributed on an "AS IS" BASIS,
// WITHOUT WARRANTIES OR CONDITIONS OF ANY KIND, either express or implied.
// See the License for the specific language governing permissions and
// limitations under the License.

package web

import (
	"bytes"
	"fmt"
	"html/template"
	"io/ioutil"
	"net/http"
	"net/http/pprof"
	"os"
	"strings"
	"sync"
	"time"

	"github.com/gobuffalo/plush"
	"github.com/gorilla/mux"
	"github.com/radovskyb/watcher"
	"github.com/tacusci/berrycms/db"
	"github.com/tacusci/berrycms/plugins"
	"github.com/tacusci/berrycms/robots"
	"github.com/tacusci/berrycms/util"
	"github.com/tacusci/logging"
)

//MutableRouter is a mutex lock for the mux router
type MutableRouter struct {
	Server              *http.Server
	mu                  sync.Mutex
	Root                *mux.Router
	AdminOff            bool
	AdminHidden         bool
	AdminHiddenPassword string
	ActivityLogLoc      string
	NoRobots            bool
<<<<<<< HEAD
	NoSitemap           bool
=======
	CpuProfile          bool
>>>>>>> 80ed8ca4
	staticwatcher       *watcher.Watcher
	pluginswatcher      *watcher.Watcher
	pm                  *plugins.Manager
}

//Swap takes a new mux router, locks accessing for old one, replaces it and then unlocks, keeps existing connections
func (mr *MutableRouter) Swap(root *mux.Router) {
	mr.mu.Lock()
	defer mr.mu.Unlock()
	mr.Root = root
	mr.Server.Handler = mr.Root
}

//Reload map all admin/default page routes and load saved page routes from DB
func (mr *MutableRouter) Reload() {

	if !mr.NoRobots {
		//creates a robot string and loads into in-memory cache
		err := robots.Generate(mr.AdminOff)
		if err != nil {
			logging.Error(err.Error())
		}
	}

	if mr.staticwatcher != nil {
		mr.staticwatcher.Close()
	}
	mr.staticwatcher = watcher.New()

	if mr.pluginswatcher != nil {
		mr.pluginswatcher.Close()
	}
	mr.pluginswatcher = watcher.New()

	r := mux.NewRouter()

<<<<<<< HEAD
	if !mr.AdminOff {
		logging.Debug("Mapping default admin routes...")

		for _, handler := range GetDefaultHandlers(mr) {
			if handler.HandlesGet() {
				logging.Debug(fmt.Sprintf("Mapping default GET route %s", handler.Route()))
				r.HandleFunc(handler.Route(), handler.Get).Methods("GET")
			}

			if handler.HandlesPost() {
				logging.Debug(fmt.Sprintf("Mapping default POST route %s", handler.Route()))
				r.HandleFunc(handler.Route(), handler.Post).Methods("POST")
			}
=======
	if mr.CpuProfile {
		logging.Warn("Mapping CPU profiling URIs...")
		r.HandleFunc("/debug/pprof/", pprof.Index)
		r.HandleFunc("/debug/pprof/cmdline", pprof.Cmdline)
		r.HandleFunc("/debug/pprof/profile", pprof.Profile)
		r.HandleFunc("/debug/pprof/symbol", pprof.Symbol)
		r.HandleFunc("/debug/pprof/trace", pprof.Trace)

		r.Handle("/debug/pprof/allocs", pprof.Handler("allocs"))
		r.Handle("/debug/pprof/block", pprof.Handler("block"))
		r.Handle("/debug/pprof/goroutine", pprof.Handler("goroutine"))
		r.Handle("/debug/pprof/heap", pprof.Handler("heap"))
		r.Handle("/debug/pprof/mutex", pprof.Handler("mutex"))
		r.Handle("/debug/pprof/threadcreate", pprof.Handler("threadcreate"))
	}

	logging.Debug("Mapping default admin routes...")
	for _, handler := range GetDefaultHandlers(mr) {
		if handler.HandlesGet() {
			logging.Debug(fmt.Sprintf("Mapping default GET route %s", handler.Route()))
			r.HandleFunc(handler.Route(), handler.Get).Methods("GET")
>>>>>>> 80ed8ca4
		}

		ut := db.UsersTable{}
		if !ut.RootUserExists() {
			aunh := AdminUsersNewHandler{
				Router: mr,
			}
			//add explicit mapping of root user creation handler routes
			r.HandleFunc("/admin/users/root/new", aunh.Get).Methods("GET")
			r.HandleFunc("/admin/users/root/new", aunh.Post).Methods("POST")
		}
	} else {
		logging.Warn("ADMIN PAGES HAVE BEEN DISABLED!")
	}

	//do really need to map this even if the robots.txt cache hasn't been initialised
	robotsHandler := &RobotsHandler{
		route:  "/robots.txt",
		Router: mr,
	}

	logging.Debug(fmt.Sprintf("Mapping default GET route %s", robotsHandler.Route()))
	r.HandleFunc(robotsHandler.Route(), robotsHandler.Get).Methods("GET")

	//do really need to map this even if the sitemap.xml cache hasn't been initialised
	sitemapHandler := &SitemapHandler{
		route:  "/sitemap.xml",
		Router: mr,
	}

	logging.Debug(fmt.Sprintf("Mapping default GET route %s", sitemapHandler.Route()))
	r.HandleFunc(sitemapHandler.Route(), sitemapHandler.Get).Methods("GET")

	r.NotFoundHandler = http.HandlerFunc(fourOhFour)

	mr.mapSavedPageRoutes(r)

	pm := plugins.NewManager()

	if err := pm.Load(); err != nil {
		logging.Error(err.Error())
	}

	pm.Lock()
	for _, plugin := range *pm.Plugins() {
		if val, err := plugin.VM.Get("routesToRegister"); err == nil {
			//extract list value of 'routesToRegister' from plugin
			if valInterface, err := val.Export(); err == nil {
				//try and convert list to slice of strings exclusively, if this fails don't continue
				if routesToRegister, ok := valInterface.([]string); ok {
					routesToRegister = util.RemoveDuplicates(routesToRegister)
					//for each route/value from list, map the route to the db_pages handler
					for _, value := range routesToRegister {
						logging.Debug(fmt.Sprintf("PLUGIN {%s} -> Mapping page route '%s'", plugin.UUID(), value))
						mr.mapPluginCreatedRoute(r, value)
					}
				}
			}
		}
		if _, err := plugin.Call("main", nil, nil); err != nil {
			logging.Error(fmt.Sprintf("PLUGIN {%s} -> %s", plugin.UUID(), err.Error()))
		}
	}
	pm.Unlock()

	if err := mr.mapStaticDir(r, "static"); err == nil {
		go mr.monitorStatic("./static", mr.staticwatcher)
	} else {
		logging.Error("Unable to map static dir, not listening for directory changes...")
	}
	go mr.monitorPlugins("./plugins", mr.pluginswatcher)

	alm := ActivityLogMiddleware{
		Router: mr,
		LogLoc: mr.ActivityLogLoc,
	}
	r.Use(alm.Middleware)

	am := AuthMiddleware{Router: mr}
	r.Use(am.Middleware)

	mr.Swap(r)
}

func (mr *MutableRouter) mapSavedPageRoutes(r *mux.Router) {
	savedPageHandler := &SavedPageHandler{Router: mr}

	pt := db.PagesTable{}
	rows, err := pt.Select(db.Conn, "route", "")
	defer rows.Close()
	if err != nil {
		logging.Error(err.Error())
		return
	}
	for rows.Next() {
		p := db.Page{}
		rows.Scan(&p.Route)
		logging.Debug(fmt.Sprintf("Mapping database page route %s", p.Route))
		r.HandleFunc(p.Route, savedPageHandler.Get).Methods("GET")
		r.HandleFunc(p.Route, savedPageHandler.Post).Methods("POST")
	}
}

func (mr *MutableRouter) mapPluginCreatedRoute(r *mux.Router, route string) {
	r.HandleFunc(route, func(w http.ResponseWriter, r *http.Request) {
		ctx := plush.NewContext()
		ctx.Set("pagecontent", "")
		Render(w, r, &db.Page{Route: route, Content: ""}, ctx)
	}).Methods("GET")
}

func (mr *MutableRouter) mapStaticDir(r *mux.Router, sd string) error {
	fs, err := ioutil.ReadDir(sd)
	if os.IsNotExist(err) {
		logging.Error("Unable to find static folder... Creating...")
		err = os.Mkdir("./static", os.ModeDir)
		if err != nil {
			return err
		}
	}
	if err != nil {
		return err
	}
	for _, f := range fs {
		pathPrefixLocation := fmt.Sprintf("%s%s%s", string(os.PathSeparator), f.Name(), string(os.PathSeparator))
		pathPrefixAddress := fmt.Sprintf("/%s/", f.Name())
		logging.Debug(fmt.Sprintf("Serving dir (%s)'s files...", f.Name()))
		r.PathPrefix(pathPrefixAddress).Handler(http.StripPrefix(pathPrefixAddress, http.FileServer(http.Dir(sd+pathPrefixLocation))))
	}
	return nil
}

func (mr *MutableRouter) monitorStatic(sd string, w *watcher.Watcher) {
	w.SetMaxEvents(1)

	w.FilterOps(watcher.Create, watcher.Remove, watcher.Rename)

	go func() {
		for {
			select {
			case <-w.Event:
				mr.Reload()
			case err := <-w.Error:
				logging.Error(err.Error())
			case <-w.Closed:
				return
			}
		}
	}()

	if err := w.AddRecursive(sd); err != nil {
		logging.Error(err.Error())
	}

	if err := w.Start(time.Millisecond * 500); err != nil {
		logging.Error(err.Error())
	}
}

func (mr *MutableRouter) monitorPlugins(sd string, w *watcher.Watcher) {
	w.SetMaxEvents(1)

	w.FilterOps(watcher.Create, watcher.Remove, watcher.Rename)

	go func() {
		for {
			select {
			case <-w.Event:
				mr.pm = plugins.NewManager()
				mr.pm.Load()
			case err := <-w.Error:
				logging.Error(err.Error())
			case <-w.Closed:
				return
			}
		}
	}()

	if err := w.AddRecursive(sd); err != nil {
		logging.Error(err.Error())
	}

	if err := w.Start(time.Millisecond * 500); err != nil {
		logging.Error(err.Error())
	}
}

type ActivityLogMiddleware struct {
	Router *MutableRouter
	LogLoc string
}

func (alm *ActivityLogMiddleware) Middleware(next http.Handler) http.Handler {
	return http.HandlerFunc(func(w http.ResponseWriter, r *http.Request) {
		if f, err := os.OpenFile(alm.LogLoc, os.O_WRONLY|os.O_APPEND|os.O_CREATE, 0660); err == nil {
			defer f.Close()
			var sb bytes.Buffer
			sb.WriteString(fmt.Sprintf("%s (%s -> %s %s)", logging.GetTimeString(), r.RemoteAddr, r.Method, r.RequestURI))
			userAgent := r.UserAgent()
			if len(userAgent) > 0 {
				sb.WriteString(fmt.Sprintf(" [User Agent: '%s']", userAgent))
			}
			sb.WriteString("\n")
			f.Write(sb.Bytes())
		}
		next.ServeHTTP(w, r)
	})
}

//AuthMiddleware authentication struct with auth helper functions
type AuthMiddleware struct {
	Router *MutableRouter
}

//Middleware attaches http handler to middleware
func (amw *AuthMiddleware) Middleware(next http.Handler) http.Handler {
	return http.HandlerFunc(func(w http.ResponseWriter, r *http.Request) {
		if amw.HasPermissionsForRoute(r) {
			next.ServeHTTP(w, r)
		} else {
			http.Error(w, "Access denied", http.StatusForbidden)
		}
	})
}

//HasPermissionsForRoute checks that requesting client has permissions to access the requested URI
func (amw *AuthMiddleware) HasPermissionsForRoute(r *http.Request) bool {
	var routeIsProtected bool

	var hiddenAdminPrefixURI = ""

	if amw.Router.AdminHidden {
		hiddenAdminPrefixURI = fmt.Sprintf("/%s", amw.Router.AdminHiddenPassword)
	}

	routeIsProtected = strings.HasPrefix(r.RequestURI, hiddenAdminPrefixURI+"/admin")

	if routeIsProtected && strings.Compare(r.RequestURI, "/admin/users/root/new") == 0 {
		ut := db.UsersTable{}
		if !ut.RootUserExists() {
			routeIsProtected = false
		} else {
			//if this route is mapped then within the existing server runtime there was no root user
			//however if there now is one we want to unmap this route as well as preventing access
			amw.Router.Reload()
		}
	}

	if !routeIsProtected {
		pt := db.PagesTable{}
		page, err := pt.SelectByRoute(db.Conn, r.RequestURI)
		if err == nil {
			routeIsProtected = page.Roleprotected
		}
	}

	if routeIsProtected {
		return amw.IsLoggedIn(r)
	}
	return true
}

//IsLoggedIn checks if the requesting client is currently logged in
func (amw *AuthMiddleware) IsLoggedIn(r *http.Request) bool {
	var isLoggedIn bool

	authSessionStore, err := sessionsstore.Get(r, "auth")
	if err == nil {
		if authSessionUUID := authSessionStore.Values["sessionuuid"]; authSessionUUID != nil {
			authSessionsTable := db.AuthSessionsTable{}
			authSession, err := authSessionsTable.SelectBySessionUUID(db.Conn, authSessionUUID.(string))
			if err == nil {
				if len(authSession.UserUUID) > 0 {
					isLoggedIn = true
					authSession.LastActiveDateTime = time.Now().Unix()
					authSessionsTable.Update(db.Conn, authSession)
				} else {
					authSessionsTable.DeleteBySessionUUID(db.Conn, authSessionUUID.(string))
					authSessionStore.Options.MaxAge = -1
				}
			} else {
				errString := err.Error()
				if errString != "sql: no rows in result set" {
					logging.Error(err.Error())
				}
			}
		}
	} else {
		logging.Debug(fmt.Sprintf("Error trying to read existing session \"auth\" -> %s", err.Error()))
	}
	return isLoggedIn
}

//LoggedInUser get user of existing web session
func (amw *AuthMiddleware) LoggedInUser(r *http.Request) (*db.User, error) {
	authSessionStore, err := sessionsstore.Get(r, "auth")
	if err == nil {
		authSessionsTable := db.AuthSessionsTable{}
		if authSessionUUID := authSessionStore.Values["sessionuuid"]; authSessionUUID != nil {
			authSession, err := authSessionsTable.SelectBySessionUUID(db.Conn, authSessionUUID.(string))
			if err == nil {
				if len(authSession.UserUUID) > 0 {
					ut := db.UsersTable{}
					loggedInUser, err := ut.SelectByUUID(db.Conn, authSession.UserUUID)
					if err != nil {
						return nil, err
					}
					return loggedInUser, nil
				}
			}
		}
	}
	return nil, err
}

//Error writes HTTP error message to web response and add error message to log
func Error(w http.ResponseWriter, err error) {
	logging.Error(err.Error())

	pt := db.PagesTable{}
	rows, err := pt.Select(db.Conn, "content", fmt.Sprintf("route = '%s'", "[500]"))

	if err != nil {
		//potential stack overflow, should change this
		Error(w, err)
	}

	defer rows.Close()

	p := &db.Page{}
	// set intial content here just in case no custom page exists
	p.Content = "<h1>500 Server Error</h1>"

	for rows.Next() {
		rows.Scan(&p.Content)
	}

	ctx := plush.NewContext()
	ctx.Set("pagecontent", template.HTML(p.Content))

	WriteHTMLAndStatus(w, RenderStr(ctx), http.StatusInternalServerError)
}

func renderFourOhFour() (*plush.Context, error) {
	pt := db.PagesTable{}
	rows, err := pt.Select(db.Conn, "content", fmt.Sprintf("route = '%s'", "[404]"))

	if err != nil {
		return nil, err
	}

	defer rows.Close()

	p := &db.Page{}
	p.Content = "<h1>404 page not found</h1>"

	for rows.Next() {
		rows.Scan(&p.Content)
	}

	ctx := plush.NewContext()
	ctx.Set("pagecontent", template.HTML(p.Content))

	return ctx, nil
}

func fourOhFour(w http.ResponseWriter, r *http.Request) {
	ctx, err := renderFourOhFour()
	if err != nil {
		Error(w, err)
		return
	}
	WriteHTMLAndStatus(w, RenderStr(ctx), http.StatusNotFound)
}

func WriteHTMLAndStatus(w http.ResponseWriter, error string, code int) {
	w.Header().Set("Content-Type", "text/html; charset=utf-8")
	w.Header().Set("X-Content-Type-Options", "nosniff")
	w.WriteHeader(code)
	fmt.Fprintln(w, error)
}<|MERGE_RESOLUTION|>--- conflicted
+++ resolved
@@ -46,11 +46,8 @@
 	AdminHiddenPassword string
 	ActivityLogLoc      string
 	NoRobots            bool
-<<<<<<< HEAD
 	NoSitemap           bool
-=======
 	CpuProfile          bool
->>>>>>> 80ed8ca4
 	staticwatcher       *watcher.Watcher
 	pluginswatcher      *watcher.Watcher
 	pm                  *plugins.Manager
@@ -87,21 +84,6 @@
 
 	r := mux.NewRouter()
 
-<<<<<<< HEAD
-	if !mr.AdminOff {
-		logging.Debug("Mapping default admin routes...")
-
-		for _, handler := range GetDefaultHandlers(mr) {
-			if handler.HandlesGet() {
-				logging.Debug(fmt.Sprintf("Mapping default GET route %s", handler.Route()))
-				r.HandleFunc(handler.Route(), handler.Get).Methods("GET")
-			}
-
-			if handler.HandlesPost() {
-				logging.Debug(fmt.Sprintf("Mapping default POST route %s", handler.Route()))
-				r.HandleFunc(handler.Route(), handler.Post).Methods("POST")
-			}
-=======
 	if mr.CpuProfile {
 		logging.Warn("Mapping CPU profiling URIs...")
 		r.HandleFunc("/debug/pprof/", pprof.Index)
@@ -118,12 +100,19 @@
 		r.Handle("/debug/pprof/threadcreate", pprof.Handler("threadcreate"))
 	}
 
-	logging.Debug("Mapping default admin routes...")
-	for _, handler := range GetDefaultHandlers(mr) {
-		if handler.HandlesGet() {
-			logging.Debug(fmt.Sprintf("Mapping default GET route %s", handler.Route()))
-			r.HandleFunc(handler.Route(), handler.Get).Methods("GET")
->>>>>>> 80ed8ca4
+	if !mr.AdminOff {
+		logging.Debug("Mapping default admin routes...")
+
+		for _, handler := range GetDefaultHandlers(mr) {
+			if handler.HandlesGet() {
+				logging.Debug(fmt.Sprintf("Mapping default GET route %s", handler.Route()))
+				r.HandleFunc(handler.Route(), handler.Get).Methods("GET")
+			}
+
+			if handler.HandlesPost() {
+				logging.Debug(fmt.Sprintf("Mapping default POST route %s", handler.Route()))
+				r.HandleFunc(handler.Route(), handler.Post).Methods("POST")
+			}
 		}
 
 		ut := db.UsersTable{}
