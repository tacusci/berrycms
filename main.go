--- conflicted
+++ resolved
@@ -90,13 +90,10 @@
 
 	db.Setup()
 
-<<<<<<< HEAD
-=======
 	if opts.testData {
 		db.CreateTestData()
 	}
-
->>>>>>> 389cc0ac
+  
 	go db.Heartbeat()
 
 	srv := &http.Server{
